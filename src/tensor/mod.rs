--- conflicted
+++ resolved
@@ -32,11 +32,6 @@
 use crate::backend::VulkanBackend;
 
 use aporia::{backend::XorShift, RandomBackend, Rng};
-<<<<<<< HEAD
-#[cfg(feature = "mps")]
-use crate::backend::MpsBackend;
-=======
->>>>>>> cb9e37c7
 
 #[derive(Debug, Clone)]
 pub enum TensorError {
@@ -142,34 +137,6 @@
     }
 }
 
-impl PartialEq for Tensor {
-    /// Two tensors are equal if they have the same data and shape
-    fn eq(&self, other: &Self) -> bool {
-        self.data == other.data && self.shape == other.shape
-    }
-}
-
-// Implementing Eq indicates that equality is reflexive, symmetric and transitive
-// Since we're using == on f32 vectors and usize vectors which satisfy these properties,
-// we can safely implement Eq
-impl Eq for Tensor {}
-
-impl PartialOrd for Tensor {
-    /// Defines partial ordering based on the underlying data
-    /// Returns None if any pair of elements can't be compared (e.g., NaN)
-    fn partial_cmp(&self, other: &Self) -> Option<std::cmp::Ordering> {
-        self.data.partial_cmp(&other.data)
-    }
-}
-
-impl Ord for Tensor {
-    /// Defines total ordering based on the underlying data
-    /// Note: This implementation uses partial_cmp and defaults to Equal if comparison fails
-    fn cmp(&self, other: &Self) -> std::cmp::Ordering {
-        self.partial_cmp(other).unwrap_or(std::cmp::Ordering::Equal)
-    }
-}
-
 impl Tensor {
     pub fn new(data: Vec<Vec<f32>>) -> MlResult<Self> {
         let shape = vec![data.len(), data[0].len()];
@@ -307,9 +274,13 @@
     {
         self.grad_fn = Some(GradFn(Arc::new(grad_fn)));
     }
+
+    /// Returns the gradient of the tensor
+    pub fn grad(&self) -> Option<&Tensor> {
+        self.grad.as_ref().map(|g| g.as_ref())
+    }
 }
 
-<<<<<<< HEAD
 #[cfg(test)]
 mod tests {
     use super::*;
@@ -322,38 +293,8 @@
         Ok(())
     }
 
-    #[test]
-    fn test_matmul() -> MlResult<()> {
-        let a = Tensor::new(vec![vec![1.0, 2.0], vec![3.0, 4.0]])?;
-        let b = Tensor::new(vec![vec![5.0, 6.0], vec![7.0, 8.0]])?;
-        let c = a.matmul(&b)?;
-        assert_eq!(c.shape(), &[2, 2]);
-        assert_eq!(c.data(), &[19.0, 22.0, 43.0, 50.0]);
-        Ok(())
-    }
-
-=======
-    /// Returns the gradient of the tensor
-    pub fn grad(&self) -> Option<&Tensor> {
-        self.grad.as_ref().map(|g| g.as_ref())
-    }
-}
-
-#[cfg(test)]
-mod tests {
-    use super::*;
-
-    #[test]
-    fn test_tensor_creation() -> MlResult<()> {
-        let tensor = Tensor::new(vec![vec![1.0, 2.0], vec![3.0, 4.0]])?;
-        assert_eq!(tensor.shape(), &[2, 2]);
-        assert_eq!(tensor.data(), &[1.0, 2.0, 3.0, 4.0]);
-        Ok(())
-    }
-
     
 
->>>>>>> cb9e37c7
     #[test]
     fn test_transpose() -> MlResult<()> {
         // Test 2D tensor transpose
@@ -570,19 +511,11 @@
         let t = Tensor::randn(&[10000])?;
         let mean = t.data().iter().sum::<f32>() / 10000.0;
         let std_dev = (t.data().iter().map(|&x| (x - mean).powi(2)).sum::<f32>() / 10000.0).sqrt();
-<<<<<<< HEAD
 
         // Check if mean is close to 0 and std_dev is close to 1
         assert!((mean.abs() < 0.1), "Mean should be close to 0");
         assert!((std_dev - 1.0).abs() < 0.1, "Std dev should be close to 1");
 
-=======
-
-        // Check if mean is close to 0 and std_dev is close to 1
-        assert!((mean.abs() < 0.1), "Mean should be close to 0");
-        assert!((std_dev - 1.0).abs() < 0.1, "Std dev should be close to 1");
-
->>>>>>> cb9e37c7
         Ok(())
     }
 
@@ -590,17 +523,10 @@
     fn test_randn_like() -> MlResult<()> {
         let original = Tensor::from_vec(vec![1.0, 2.0, 3.0], &[3])?;
         let random = original.randn_like()?;
-<<<<<<< HEAD
 
         // Check shapes match
         assert_eq!(random.shape(), original.shape());
 
-=======
-
-        // Check shapes match
-        assert_eq!(random.shape(), original.shape());
-
->>>>>>> cb9e37c7
         // Check values are different
         assert_ne!(random.data(), original.data());
 
@@ -930,7 +856,6 @@
     fn test_ones_like() -> MlResult<()> {
         let original = Tensor::randn(&[2, 3, 4])?;
         let ones = original.ones_like()?;
-<<<<<<< HEAD
 
         // Check shapes match
         assert_eq!(ones.shape(), original.shape());
@@ -962,39 +887,6 @@
         let result = tensor.view(&[-1, -1]);
         assert!(result.is_err());
 
-=======
-
-        // Check shapes match
-        assert_eq!(ones.shape(), original.shape());
-
-        // Check all values are one
-        assert!(ones.data().iter().all(|&x| x == 1.0));
-
-        Ok(())
-    }
-
-    #[test]
-    fn test_view() -> MlResult<()> {
-        // Test 1: Basic view
-        let tensor = Tensor::from_vec(vec![1.0, 2.0, 3.0, 4.0], &[2, 2])?;
-        let viewed = tensor.view(&[4])?;
-        assert_eq!(viewed.shape(), &[4]);
-        assert_eq!(viewed.data(), &[1.0, 2.0, 3.0, 4.0]);
-
-        // Test 2: View with -1 dimension
-        let viewed = tensor.view(&[-1, 2])?;
-        assert_eq!(viewed.shape(), &[2, 2]);
-        assert_eq!(viewed.data(), &[1.0, 2.0, 3.0, 4.0]);
-
-        // Test 3: Invalid view (wrong number of elements)
-        let result = tensor.view(&[5]);
-        assert!(result.is_err());
-
-        // Test 4: Multiple -1 dimensions should fail
-        let result = tensor.view(&[-1, -1]);
-        assert!(result.is_err());
-
->>>>>>> cb9e37c7
         // Test 5: View with 3D shape
         let tensor = Tensor::from_vec(vec![1.0, 2.0, 3.0, 4.0, 5.0, 6.0, 7.0, 8.0], &[2, 2, 2])?;
         let viewed = tensor.view(&[2, 4])?;
@@ -1046,8 +938,6 @@
         let c = a.div_scalar(2.0)?;
         assert_eq!(c.data(), &[1.0, 2.0]);
 
-<<<<<<< HEAD
-=======
         Ok(())
     }
 
@@ -1092,7 +982,6 @@
         let grad = a.grad().unwrap();
         assert_eq!(grad.data(), &[2.0, 2.0]);
         
->>>>>>> cb9e37c7
         Ok(())
     }
 }